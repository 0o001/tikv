--- conflicted
+++ resolved
@@ -44,7 +44,7 @@
 into_other = { path = "../into_other",  default-features = false }
 itertools = "0.10"
 keys = { path = "../keys", default-features = false }
-kvproto = { git = "https://github.com/coocood/kvproto.git", rev = "128b6a780ee757fe66484bf324673abb4f868473" }
+kvproto = { git = "https://github.com/coocood/kvproto.git", branch = "cloud-native" }
 lazy_static = "1.3"
 log = { version = "0.4", features = ["max_level_trace", "release_max_level_debug"] }
 log_wrappers = { path = "../log_wrappers" }
@@ -55,13 +55,8 @@
 prometheus = { version = "0.13", features = ["nightly"] }
 prometheus-static-metric = "0.5"
 protobuf = { version = "2.8", features = ["bytes"] }
-<<<<<<< HEAD
-raft = { version = "0.6.0-alpha", default-features = false }
-raft-proto = { version = "0.6.0-alpha", default-features = false }
-=======
 raft = { version = "0.7.0", default-features = false, features = ["protobuf-codec"] }
 raft-proto = { version = "0.7.0", default-features = false }
->>>>>>> 43b202db
 rand = "0.8.3"
 resource_metering = { path = "../resource_metering" }
 serde = "1.0"
