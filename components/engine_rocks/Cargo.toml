--- conflicted
+++ resolved
@@ -44,13 +44,8 @@
 tempfile = "3.0"
 serde = "1.0"
 serde_derive = "1.0"
-<<<<<<< HEAD
-kvproto = { git = "https://github.com/coocood/kvproto.git", rev = "128b6a780ee757fe66484bf324673abb4f868473" }
-raft = { version = "0.6.0-alpha", default-features = false, features = ["protobuf-codec"] }
-=======
-kvproto = { git = "https://github.com/pingcap/kvproto.git" }
+kvproto = { git = "https://github.com/coocood/kvproto.git", branch = "cloud-native" }
 raft = { version = "0.7.0", default-features = false, features = ["protobuf-codec"] }
->>>>>>> 43b202db
 protobuf = "2"
 fail = "0.5"
 case_macros = { path = "../case_macros" }
